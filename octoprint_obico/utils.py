# coding=utf-8
import time
import random
import logging
import sentry_sdk
from sentry_sdk.integrations.threading import ThreadingIntegration
from sentry_sdk.integrations.logging import LoggingIntegration
from sentry_sdk.integrations.flask import FlaskIntegration
import re
import os
import platform
from sarge import run, Capture
import tempfile
from io import BytesIO
import struct
import threading
import socket
from contextlib import closing
import backoff
import octoprint
import requests

from .lib.error_stats import error_stats
from .lib import curlify

PRINTER_SETTINGS_UPDATE_INTERVAL = 60*30.0  # Update printer settings at max 30 minutes interval, as they are relatively static.

_logger = logging.getLogger('octoprint.plugins.obico')


class ExpoBackoff:

    def __init__(self, max_seconds, max_attempts=0):
        self.attempts = 0
        self.max_seconds = max_seconds
        self.max_attempts = max_attempts

    def reset(self):
        self.attempts = 0

    def more(self, e):
        self.attempts += 1
        if self.max_attempts > 0 and self.attempts > self.max_attempts:
            _logger.error('Giving up after %d attempts on error: %s' % (self.attempts, e))
            raise e
        else:
            delay = 2 ** (self.attempts-3)
            if delay > self.max_seconds:
                delay = self.max_seconds
            delay *= 0.5 + random.random()
            _logger.error('Attempt %d - backing off %f seconds: %s' % (self.attempts, delay, e))

            time.sleep(delay)


class OctoPrintSettingsUpdater:

    def __init__(self, plugin):
        self._mutex = threading.RLock()
        self.plugin = plugin
        self.last_asked = 0    # The timestamp when any caller asked for the setting data, presumably to send to the server.
        self.printer_metadata = None

    def update_settings(self):
        with self._mutex:
            self.last_asked = 0  # Settings changed. Reset last_asked so that the next call will guarantee to be sent to the server

    def update_firmware(self, payload):
        with self._mutex:
            self.printer_metadata = payload['data']
            self.last_asked = 0  # Firmware changed. Reset last_asked so that the next call will guarantee to be sent to the server

    def as_dict(self):
        with self._mutex:
            if self.last_asked > time.time() - PRINTER_SETTINGS_UPDATE_INTERVAL:
                return None

        webcam_dict = dict((k, v) for k, v in octoprint_webcam_settings(self.plugin._settings).items() if k in ('flipV', 'flipH', 'rotate90', 'streamRatio'))
        webcam_dict['rotation'] = 0
        if 'rotate90' in webcam_dict:
            webcam_dict['rotation'] = 270 if webcam_dict['rotate90'] else 0 # 270 = 90 degrees counterclockwise
            del webcam_dict['rotate90']

        data = dict(
            webcam=webcam_dict,
            temperature=self.plugin._settings.settings.effective.get('temperature', {}),
            agent=dict(name='octoprint_obico', version=self.plugin._plugin_version),
            octoprint_version=octoprint.util.version.get_octoprint_version_string(),
            platform_uname=list(platform.uname()),
            installed_plugins=[p.key for p in list(self.plugin._plugin_manager.enabled_plugins.values()) if not p.bundled],
        )
        if self.printer_metadata:
            data['printer_metadata'] = self.printer_metadata

        try:
            with open('/proc/device-tree/model', 'r') as file:
                model = file.read().strip()
            data['platform_uname'].append(model)
        except:
            data['platform_uname'].append('')

        with self._mutex:
            self.last_asked = time.time()

        return data


class SentryWrapper:

    def __init__(self, plugin):
        self.plugin = plugin
        self._enabled = plugin._settings.get(["sentry_opt"]) != 'out' \
            and ( plugin.canonical_endpoint_prefix() is None or plugin.canonical_endpoint_prefix().endswith('app.obico.io') )

        if not self._enabled:
            return

        # https://github.com/getsentry/sentry-python/issues/149
        def before_send(event, hint):
            if 'exc_info' in hint:
                exc_type, exc_value, tb = hint['exc_info']
                errors_to_ignore = (requests.exceptions.RequestException,)
                if isinstance(exc_value, errors_to_ignore):
                    return None
            return event


        sentry_sdk.init(
            dsn='https://f0356e1461124e69909600a64c361b71@sentry.obico.io/4',
            default_integrations=False,
            integrations=[
                ThreadingIntegration(propagate_hub=True), # Make sure context are propagated to sub-threads.
                LoggingIntegration(
                    level=logging.INFO, # Capture info and above as breadcrumbs
                    event_level=None  # Send logs as events above a logging level, disabled it
                ),
                FlaskIntegration(),
            ],
            before_send=before_send,

            # If you wish to associate users to errors (assuming you are using
            # django.contrib.auth) you may enable sending PII data.
            send_default_pii=True,

            release='octoprint-obico@'+plugin._plugin_version,
        )

    def enabled(self):
        return self._enabled

    def init_context(self):
        if self.enabled():
            sentry_sdk.set_user({'id': self.plugin.auth_token()})
            for (k, v) in self.get_tags().items():
                sentry_sdk.set_tag(k, v)

    def captureException(self, *args, **kwargs):
        _logger.exception("Exception")
        if self.enabled():
            sentry_sdk.capture_exception(*args, **kwargs)

    def captureMessage(self, *args, **kwargs):
        if self.enabled():
            sentry_sdk.capture_message(*args, **kwargs)

    def get_tags(self):
        (os, _, ver, _, arch, _) = platform.uname()
        tags = dict(os=os, os_ver=ver, arch=arch)
        try:
            distro = run("cat /etc/os-release | grep PRETTY_NAME | sed s/PRETTY_NAME=//", stdout=Capture())
            distro_out = ''.join(distro.stdout.text).replace('"', '').replace('\n', '')
            if distro_out:
                tags['distro'] = distro_out
        except:
            pass

        try:
            long_bit = run("getconf LONG_BIT", stdout=Capture())
            long_bit_out = ''.join(long_bit.stdout.text).replace('\n', '')
            if long_bit_out:
                tags['long_bit'] = long_bit_out
        except:
            pass

        return tags


def pi_version():
    try:
        with open('/sys/firmware/devicetree/base/model', 'r') as firmware_model:
            model = re.search('Raspberry Pi(.*)', firmware_model.read()).group(1)
            if model:
                return "0" if re.search('Zero', model, re.IGNORECASE) else "3"
            else:
                return None
    except:
        return None


def get_image_info(data):
    data_bytes = data
    if not isinstance(data, str):
        data = data.decode('iso-8859-1')
    size = len(data)
    height = -1
    width = -1
    content_type = ''

    # handle GIFs
    if (size >= 10) and data[:6] in ('GIF87a', 'GIF89a'):
        # Check to see if content_type is correct
        content_type = 'image/gif'
        w, h = struct.unpack("<HH", data[6:10])
        width = int(w)
        height = int(h)

    # See PNG 2. Edition spec (http://www.w3.org/TR/PNG/)
    # Bytes 0-7 are below, 4-byte chunk length, then 'IHDR'
    # and finally the 4-byte width, height
    elif ((size >= 24) and data.startswith('\211PNG\r\n\032\n')
          and (data[12:16] == 'IHDR')):
        content_type = 'image/png'
        w, h = struct.unpack(">LL", data[16:24])
        width = int(w)
        height = int(h)

    # Maybe this is for an older PNG version.
    elif (size >= 16) and data.startswith('\211PNG\r\n\032\n'):
        # Check to see if we have the right content type
        content_type = 'image/png'
        w, h = struct.unpack(">LL", data[8:16])
        width = int(w)
        height = int(h)

    # handle JPEGs
    elif (size >= 2) and data.startswith('\377\330'):
        content_type = 'image/jpeg'
        jpeg = BytesIO(data_bytes)
        jpeg.read(2)
        b = jpeg.read(1)
        try:
            while (b and ord(b) != 0xDA):
                while (ord(b) != 0xFF):
                    b = jpeg.read(1)
                while (ord(b) == 0xFF):
                    b = jpeg.read(1)
                if (ord(b) >= 0xC0 and ord(b) <= 0xC3):
                    jpeg.read(3)
                    h, w = struct.unpack(">HH", jpeg.read(4))
                    break
                else:
                    jpeg.read(int(struct.unpack(">H", jpeg.read(2))[0])-2)
                b = jpeg.read(1)
            width = int(w)
            height = int(h)
        except struct.error:
            pass
        except ValueError:
            pass

    return content_type, width, height


def is_port_open(host, port):
    _logger.debug(f'Testing TCP port {port} on {host}')
    with closing(socket.socket(socket.AF_INET, socket.SOCK_STREAM)) as sock:
        return sock.connect_ex((host, port)) == 0


@backoff.on_exception(backoff.expo, Exception, max_tries=3, jitter=None)
@backoff.on_predicate(backoff.expo, max_tries=3, jitter=None)
def wait_for_port(host, port):
    return is_port_open(host, port)


def wait_for_port_to_close(host, port):
    for i in range(10):   # Wait for up to 5s
        with closing(socket.socket(socket.AF_INET, socket.SOCK_STREAM)) as sock:
            if sock.connect_ex((host, port)) != 0:  # Port is not open
                return
            time.sleep(0.5)


def server_request(method, uri, plugin, timeout=30, raise_exception=False, skip_debug_logging=False, **kwargs):
    '''
    Return: A requests response object if it reaches the server. Otherwise None. Connections errors are printed to console but NOT raised
    '''

    endpoint = plugin.canonical_endpoint_prefix() + uri
    try:
        error_stats.attempt('server')
        resp = requests.request(method, endpoint, timeout=timeout, **kwargs)

        if not skip_debug_logging:
            _logger.debug(curlify.to_curl(resp.request))

        if not resp.ok and not resp.status_code == 401:
            error_stats.add_connection_error('server', plugin)

        return resp
    except Exception:
        error_stats.add_connection_error('server', plugin)
        _logger.exception("{}: {}".format(method, endpoint))
        if raise_exception:
            raise


def raise_for_status(resp, with_content=False, **kwargs):
    # puts reponse content into exception
    if with_content:
        try:
            resp.raise_for_status()
        except Exception as exc:
            args = exc.args
            if not args:
                arg0 = ''
            else:
                arg0 = args[0]
            arg0 = "{} {}".format(arg0, resp.text)
            exc.args = (arg0, ) + args[1:]
            exc.kwargs = kwargs

            raise
    resp.raise_for_status()

# TODO: remove once all TSD users have migrated
def migrate_tsd_settings(plugin):
    if plugin.is_configured():
        return
    if plugin._settings.get(['tsd_migrated']):
        return
    tsd_settings = plugin._settings.settings.get(['plugins', ]).get('thespaghettidetective')
    if tsd_settings:
        for k in tsd_settings.keys():
            if k == 'endpoint_prefix' and tsd_settings.get(k) == 'https://app.thespaghettidetective.com':
                continue
            plugin._settings.set([k],tsd_settings.get(k), force=True)

        plugin._settings.set(["tsd_migrated"], 'yes', force=True)
        plugin._settings.save(force=True)

# Provide compatibility for OctoPrint 1.9+ and the older versions
def octoprint_webcam_settings(octoprint_settings):
    return octoprint_settings.global_get(["plugins", "classicwebcam"]) or octoprint_settings.global_get(["webcam"]) or {}


def run_in_thread(long_running_func, *args, **kwargs):
    daemon_thread = threading.Thread(target=long_running_func,  args=args, kwargs=kwargs)
    daemon_thread.daemon = True  # Setting the thread as daemon
    daemon_thread.start()
    return daemon_thread

<<<<<<< HEAD
=======

>>>>>>> 92955700
def get_file_metadata(file_manager, target_path, location):
    try:
        return file_manager.get_metadata(path=target_path, destination=location) # Compatibility with OctoPrint 1.9.x and earlier.
    except Exception:
<<<<<<< HEAD
        return file_manager.get_metadata(path=target_path, location=location)
=======
        return file_manager.get_metadata(path=target_path, location=location)


def os_bit():
    return platform.architecture()[0].replace("bit", "-bit")


def board_id():
    model_file = "/sys/firmware/devicetree/base/model"
    if os.path.isfile(model_file):
        with open(model_file, 'r') as file:
            data = file.read()
            if "raspberry" in data.lower():
                return "rpi"
            elif "makerbase" in data.lower() or "roc-rk3328-cc" in data:
                return "mks"
    return "NA"


def derive_webcam_configs_from_octoprint():
    def webcam_config_dict(webcam):
        webcam_config = webcam.config.dict() # This turns out to be the best way to get a dict from octoprint.webcam.Webcam
        return {
            'name': webcam_config.get('name', 'Unknown'),
            'flipH': webcam_config.get('flipH', False),
            'flipV': webcam_config.get('flipV', False),
            'rotate90': webcam_config.get('rotate90', False),
            'stream': webcam_config.get('compat', {}).get('stream', None),
            'snapshot': webcam_config.get('compat', {}).get('snapshot', None),
        }

    webcam_configs = []
    octoprint_webcams = octoprint.webcams.get_webcams()

    # Select the 'classic' webcam as the primary camera if it exists, otherwise select the first webcam
    primary_camera = octoprint_webcams.get('classic') if octoprint_webcams else None
    primary_camera = primary_camera or (list(octoprint_webcams.values())[0] if octoprint_webcams else None)
    # Select the first webcam that is not the primary camera as the secondary camera
    secondary_camera = next((cam for cam in octoprint_webcams.values() if cam is not primary_camera), None)

    if primary_camera:
        primary_camera = webcam_config_dict(primary_camera)
        primary_camera['is_primary_camera'] = True
        webcam_configs.append(primary_camera)

    if secondary_camera:
        secondary_camera = webcam_config_dict(secondary_camera)
        secondary_camera['is_primary_camera'] = False
        webcam_configs.append(secondary_camera)

    return webcam_configs
>>>>>>> 92955700
<|MERGE_RESOLUTION|>--- conflicted
+++ resolved
@@ -350,17 +350,11 @@
     daemon_thread.start()
     return daemon_thread
 
-<<<<<<< HEAD
-=======
-
->>>>>>> 92955700
+
 def get_file_metadata(file_manager, target_path, location):
     try:
         return file_manager.get_metadata(path=target_path, destination=location) # Compatibility with OctoPrint 1.9.x and earlier.
     except Exception:
-<<<<<<< HEAD
-        return file_manager.get_metadata(path=target_path, location=location)
-=======
         return file_manager.get_metadata(path=target_path, location=location)
 
 
@@ -411,5 +405,4 @@
         secondary_camera['is_primary_camera'] = False
         webcam_configs.append(secondary_camera)
 
-    return webcam_configs
->>>>>>> 92955700
+    return webcam_configs