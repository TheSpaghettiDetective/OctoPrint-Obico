--- conflicted
+++ resolved
@@ -1,26 +1,3 @@
-<<<<<<< HEAD
-<div data-bind="visible: step() === 1">
-  <div class="wizard-content logo-bg">
-    <div class="navigation">
-      <!-- Space holder to fix logo when going to next page -->
-      <div style="width: 34px;"></div>
-      <div class="logo">
-        <svg xmlns="http://www.w3.org/2000/svg" viewBox="0 0 256 256"><defs><style>.cls-1{fill:none;}.cls-2{fill:#373737;}</style></defs><path class="cls-1" d="M256,256H0V0H256Zm-129.58-8.66c13.06-24.28,30.7-43.44,50.37-60.91,7.26-6.44,7.46-6.58,2.87-15.44-2.07-4-1.88-7,1.92-9.25,8.43-5,16.78-10.13,25.58-14.36,6.93-3.33,14.47-5.38,22.32-8.21-11.15-11.72-24.46-19.48-38.88-27.69,3.83-1,6.49-1.64,9.12-2.36,10.63-2.93,21.17-6.15,30.13-12.89,10.32-7.76,10.43-17-.08-24.43-16.55-11.67-36-14.56-55.86-18.14.78,5,1.44,9.16,2.33,14.78-11,1.89-21.62,4.32-32.44,5.47A167,167,0,0,1,81.41,69c-3.44-1-5.29-2.11-4-6.13.89-2.73,1-5.72,1.57-9.51-9.13,2-17.43,3.58-25.62,5.6-11,2.72-21.78,6.36-31,13.36-9.36,7.14-9.51,16-.17,23.09a56.82,56.82,0,0,0,13.37,7.63c8.29,3.26,16.89,5.75,26,8.76C48,119.75,34.42,127.4,23.28,139.38l5.47,1.74c13.62,4.5,27.14,9.24,39,17.68,8.41,6,8.37,6.08,4,15.13a20.33,20.33,0,0,1-1.32,2.69c-1.63,2.37-1.24,3.94,1.15,5.78,4.74,3.65,9.3,7.58,13.67,11.67C101.58,209.39,116.14,226.19,126.42,247.34ZM79.66,53.16C111.22,61.37,142,61.5,173.23,53c-1.71-9.26-3.72-17.84-4.76-26.55-.75-6.31-3.9-10.51-9.43-12.27a135.11,135.11,0,0,0-24.1-5.79c-13.35-1.65-26.72-.53-39.18,4.95-4,1.75-8.93,5.1-10,8.75C82.77,31.9,81.65,42.24,79.66,53.16Z"/><path class="cls-2" d="M126.42,247.34c-10.28-21.15-24.84-38-41.25-53.27-4.37-4.09-8.93-8-13.67-11.67-2.39-1.84-2.78-3.41-1.15-5.78a20.33,20.33,0,0,0,1.32-2.69c4.41-9.05,4.45-9.11-4-15.13-11.82-8.44-25.34-13.18-39-17.68l-5.47-1.74c11.14-12,24.68-19.63,38.3-27.54-9.07-3-17.67-5.5-26-8.76a56.82,56.82,0,0,1-13.37-7.63c-9.34-7.07-9.19-16,.17-23.09,9.19-7,19.93-10.64,31-13.36,8.19-2,16.49-3.62,25.62-5.6-.59,3.79-.68,6.78-1.57,9.51-1.32,4,.53,5.18,4,6.13a167,167,0,0,0,62.39,4.87c10.82-1.15,21.49-3.58,32.44-5.47-.89-5.62-1.55-9.83-2.33-14.78,19.85,3.58,39.31,6.47,55.86,18.14,10.51,7.42,10.4,16.67.08,24.43-9,6.74-19.5,10-30.13,12.89-2.63.72-5.29,1.37-9.12,2.36,14.42,8.21,27.73,16,38.88,27.69-7.85,2.83-15.39,4.88-22.32,8.21-8.8,4.23-17.15,9.4-25.58,14.36-3.8,2.23-4,5.23-1.92,9.25,4.59,8.86,4.39,9-2.87,15.44C157.12,203.9,139.48,223.06,126.42,247.34Zm-39.78-131c7.57,12.92,22.88,14.74,29.52,4.57-4.86-.54-9.67-.9-14.41-1.63S92.05,117.42,86.64,116.35Zm50,5c8.16,10,23.11,7.51,29.14-4.53Z"/><path class="cls-2" d="M79.66,53.16c2-10.92,3.11-21.26,6.06-31,1.11-3.65,6.07-7,10-8.75,12.46-5.48,25.83-6.6,39.18-4.95A135.11,135.11,0,0,1,159,14.21c5.53,1.76,8.68,6,9.43,12.27,1,8.71,3.05,17.29,4.76,26.55C142,61.5,111.22,61.37,79.66,53.16Z"/><path class="cls-1" d="M86.64,116.35c5.41,1.07,10.23,2.19,15.11,2.94s9.55,1.09,14.41,1.63C109.52,131.09,94.21,129.27,86.64,116.35Z"/><path class="cls-1" d="M136.59,121.3l29.14-4.53C159.7,128.81,144.75,131.25,136.59,121.3Z"/></svg>
-      </div>
-      <div class="progress-content">
-        <div class="circles">
-          <div class="circle filled"></div>
-          <div class="circle"></div>
-          <div class="circle"></div>
-          <div class="circle"></div>
-        </div>
-        <button class="button setup-wizard" id="next" data-bind="click: nextStep, enable: userAgreementChecked">GET STARTED</button>
-      </div>
-    </div>
-    <div class="header">
-      <div class="subtitle">MEET THE</div>
-      <h1 class="title">SPAGHETTI DETECTIVE</h1>
-=======
 <div class="wizard-content">
   <div class="navigation">
     <a href="#" class="back-btn" data-bind="click: prevStep, visible: step() !== 1">
@@ -29,7 +6,6 @@
     <div style="width: 54px;" data-bind="visible: step() === 1"></div>
     <div class="logo">
       <svg id="Layer_1" data-name="Layer 1" xmlns="http://www.w3.org/2000/svg" viewBox="0 0 256 256"><defs><style>.cls-1{fill:none;}.cls-2{fill:#373737;}</style></defs><path class="cls-1" d="M256,256H0V0H256Zm-129.58-8.66c13.06-24.28,30.7-43.44,50.37-60.91,7.26-6.44,7.46-6.58,2.87-15.44-2.07-4-1.88-7,1.92-9.25,8.43-5,16.78-10.13,25.58-14.36,6.93-3.33,14.47-5.38,22.32-8.21-11.15-11.72-24.46-19.48-38.88-27.69,3.83-1,6.49-1.64,9.12-2.36,10.63-2.93,21.17-6.15,30.13-12.89,10.32-7.76,10.43-17-.08-24.43-16.55-11.67-36-14.56-55.86-18.14.78,5,1.44,9.16,2.33,14.78-11,1.89-21.62,4.32-32.44,5.47A167,167,0,0,1,81.41,69c-3.44-1-5.29-2.11-4-6.13.89-2.73,1-5.72,1.57-9.51-9.13,2-17.43,3.58-25.62,5.6-11,2.72-21.78,6.36-31,13.36-9.36,7.14-9.51,16-.17,23.09a56.82,56.82,0,0,0,13.37,7.63c8.29,3.26,16.89,5.75,26,8.76C48,119.75,34.42,127.4,23.28,139.38l5.47,1.74c13.62,4.5,27.14,9.24,39,17.68,8.41,6,8.37,6.08,4,15.13a20.33,20.33,0,0,1-1.32,2.69c-1.63,2.37-1.24,3.94,1.15,5.78,4.74,3.65,9.3,7.58,13.67,11.67C101.58,209.39,116.14,226.19,126.42,247.34ZM79.66,53.16C111.22,61.37,142,61.5,173.23,53c-1.71-9.26-3.72-17.84-4.76-26.55-.75-6.31-3.9-10.51-9.43-12.27a135.11,135.11,0,0,0-24.1-5.79c-13.35-1.65-26.72-.53-39.18,4.95-4,1.75-8.93,5.1-10,8.75C82.77,31.9,81.65,42.24,79.66,53.16Z"/><path class="cls-2" d="M126.42,247.34c-10.28-21.15-24.84-38-41.25-53.27-4.37-4.09-8.93-8-13.67-11.67-2.39-1.84-2.78-3.41-1.15-5.78a20.33,20.33,0,0,0,1.32-2.69c4.41-9.05,4.45-9.11-4-15.13-11.82-8.44-25.34-13.18-39-17.68l-5.47-1.74c11.14-12,24.68-19.63,38.3-27.54-9.07-3-17.67-5.5-26-8.76a56.82,56.82,0,0,1-13.37-7.63c-9.34-7.07-9.19-16,.17-23.09,9.19-7,19.93-10.64,31-13.36,8.19-2,16.49-3.62,25.62-5.6-.59,3.79-.68,6.78-1.57,9.51-1.32,4,.53,5.18,4,6.13a167,167,0,0,0,62.39,4.87c10.82-1.15,21.49-3.58,32.44-5.47-.89-5.62-1.55-9.83-2.33-14.78,19.85,3.58,39.31,6.47,55.86,18.14,10.51,7.42,10.4,16.67.08,24.43-9,6.74-19.5,10-30.13,12.89-2.63.72-5.29,1.37-9.12,2.36,14.42,8.21,27.73,16,38.88,27.69-7.85,2.83-15.39,4.88-22.32,8.21-8.8,4.23-17.15,9.4-25.58,14.36-3.8,2.23-4,5.23-1.92,9.25,4.59,8.86,4.39,9-2.87,15.44C157.12,203.9,139.48,223.06,126.42,247.34Zm-39.78-131c7.57,12.92,22.88,14.74,29.52,4.57-4.86-.54-9.67-.9-14.41-1.63S92.05,117.42,86.64,116.35Zm50,5c8.16,10,23.11,7.51,29.14-4.53Z"/><path class="cls-2" d="M79.66,53.16c2-10.92,3.11-21.26,6.06-31,1.11-3.65,6.07-7,10-8.75,12.46-5.48,25.83-6.6,39.18-4.95A135.11,135.11,0,0,1,159,14.21c5.53,1.76,8.68,6,9.43,12.27,1,8.71,3.05,17.29,4.76,26.55C142,61.5,111.22,61.37,79.66,53.16Z"/><path class="cls-1" d="M86.64,116.35c5.41,1.07,10.23,2.19,15.11,2.94s9.55,1.09,14.41,1.63C109.52,131.09,94.21,129.27,86.64,116.35Z"/><path class="cls-1" d="M136.59,121.3l29.14-4.53C159.7,128.81,144.75,131.25,136.59,121.3Z"/></svg>
->>>>>>> 51f165d1
     </div>
     <div class="progress-content">
       <div class="circles">
@@ -44,23 +20,11 @@
     </div>
   </div>
 
-<<<<<<< HEAD
-<div data-bind="visible: step() === 2">
-  <div class="wizard-content">
-    <div class="navigation">
-      <a href="#" class="back-button" data-bind="click: prevStep">
-        <img src="plugin/thespaghettidetective/static/img/back.svg" alt="">
-      </a>
-      <div class="logo">
-        <svg xmlns="http://www.w3.org/2000/svg" viewBox="0 0 256 256"><defs><style>.cls-1{fill:none;}.cls-2{fill:#373737;}</style></defs><path class="cls-1" d="M256,256H0V0H256Zm-129.58-8.66c13.06-24.28,30.7-43.44,50.37-60.91,7.26-6.44,7.46-6.58,2.87-15.44-2.07-4-1.88-7,1.92-9.25,8.43-5,16.78-10.13,25.58-14.36,6.93-3.33,14.47-5.38,22.32-8.21-11.15-11.72-24.46-19.48-38.88-27.69,3.83-1,6.49-1.64,9.12-2.36,10.63-2.93,21.17-6.15,30.13-12.89,10.32-7.76,10.43-17-.08-24.43-16.55-11.67-36-14.56-55.86-18.14.78,5,1.44,9.16,2.33,14.78-11,1.89-21.62,4.32-32.44,5.47A167,167,0,0,1,81.41,69c-3.44-1-5.29-2.11-4-6.13.89-2.73,1-5.72,1.57-9.51-9.13,2-17.43,3.58-25.62,5.6-11,2.72-21.78,6.36-31,13.36-9.36,7.14-9.51,16-.17,23.09a56.82,56.82,0,0,0,13.37,7.63c8.29,3.26,16.89,5.75,26,8.76C48,119.75,34.42,127.4,23.28,139.38l5.47,1.74c13.62,4.5,27.14,9.24,39,17.68,8.41,6,8.37,6.08,4,15.13a20.33,20.33,0,0,1-1.32,2.69c-1.63,2.37-1.24,3.94,1.15,5.78,4.74,3.65,9.3,7.58,13.67,11.67C101.58,209.39,116.14,226.19,126.42,247.34ZM79.66,53.16C111.22,61.37,142,61.5,173.23,53c-1.71-9.26-3.72-17.84-4.76-26.55-.75-6.31-3.9-10.51-9.43-12.27a135.11,135.11,0,0,0-24.1-5.79c-13.35-1.65-26.72-.53-39.18,4.95-4,1.75-8.93,5.1-10,8.75C82.77,31.9,81.65,42.24,79.66,53.16Z"/><path class="cls-2" d="M126.42,247.34c-10.28-21.15-24.84-38-41.25-53.27-4.37-4.09-8.93-8-13.67-11.67-2.39-1.84-2.78-3.41-1.15-5.78a20.33,20.33,0,0,0,1.32-2.69c4.41-9.05,4.45-9.11-4-15.13-11.82-8.44-25.34-13.18-39-17.68l-5.47-1.74c11.14-12,24.68-19.63,38.3-27.54-9.07-3-17.67-5.5-26-8.76a56.82,56.82,0,0,1-13.37-7.63c-9.34-7.07-9.19-16,.17-23.09,9.19-7,19.93-10.64,31-13.36,8.19-2,16.49-3.62,25.62-5.6-.59,3.79-.68,6.78-1.57,9.51-1.32,4,.53,5.18,4,6.13a167,167,0,0,0,62.39,4.87c10.82-1.15,21.49-3.58,32.44-5.47-.89-5.62-1.55-9.83-2.33-14.78,19.85,3.58,39.31,6.47,55.86,18.14,10.51,7.42,10.4,16.67.08,24.43-9,6.74-19.5,10-30.13,12.89-2.63.72-5.29,1.37-9.12,2.36,14.42,8.21,27.73,16,38.88,27.69-7.85,2.83-15.39,4.88-22.32,8.21-8.8,4.23-17.15,9.4-25.58,14.36-3.8,2.23-4,5.23-1.92,9.25,4.59,8.86,4.39,9-2.87,15.44C157.12,203.9,139.48,223.06,126.42,247.34Zm-39.78-131c7.57,12.92,22.88,14.74,29.52,4.57-4.86-.54-9.67-.9-14.41-1.63S92.05,117.42,86.64,116.35Zm50,5c8.16,10,23.11,7.51,29.14-4.53Z"/><path class="cls-2" d="M79.66,53.16c2-10.92,3.11-21.26,6.06-31,1.11-3.65,6.07-7,10-8.75,12.46-5.48,25.83-6.6,39.18-4.95A135.11,135.11,0,0,1,159,14.21c5.53,1.76,8.68,6,9.43,12.27,1,8.71,3.05,17.29,4.76,26.55C142,61.5,111.22,61.37,79.66,53.16Z"/><path class="cls-1" d="M86.64,116.35c5.41,1.07,10.23,2.19,15.11,2.94s9.55,1.09,14.41,1.63C109.52,131.09,94.21,129.27,86.64,116.35Z"/><path class="cls-1" d="M136.59,121.3l29.14-4.53C159.7,128.81,144.75,131.25,136.59,121.3Z"/></svg>
-=======
-  <div data-bind="visible: step() === 1">
-    <img class="background" src="plugin/thespaghettidetective/static/img/logo-bg.svg" alt="">
+  <div class="bg-logo" data-bind="visible: step() === 1">
     <div class="indent-content">
       <div class="header">
         <div class="subtitle">MEET THE</div>
         <h1 class="title">SPAGHETTI DETECTIVE</h1>
->>>>>>> 51f165d1
       </div>
       <p><strong>The Spaghetti Detective</strong> is an <a href="https://github.com/TheSpaghettiDetective">open source project</a> that lets you access and monitor OctoPrint <strong>anywhere, on your phone</strong>. <br>It also uses AI (Deep Learning) to detect print failures in real time and send you alerts.</p>
       <div class="text-with-checkbox" data-bind="click: toggleCheck">
@@ -93,64 +57,34 @@
     </div>
   </div>
 
-<<<<<<< HEAD
-<div data-bind="visible: step() === 3.1">
-  <div class="wizard-content">
-    <div class="navigation">
-      <a href="#" class="back-button" data-bind="click: function(data, event) { toStep(2) }">
-        <img src="plugin/thespaghettidetective/static/img/back.svg" alt="">
-      </a>
-      <div class="logo">
-        <svg xmlns="http://www.w3.org/2000/svg" viewBox="0 0 256 256"><defs><style>.cls-1{fill:none;}.cls-2{fill:#373737;}</style></defs><path class="cls-1" d="M256,256H0V0H256Zm-129.58-8.66c13.06-24.28,30.7-43.44,50.37-60.91,7.26-6.44,7.46-6.58,2.87-15.44-2.07-4-1.88-7,1.92-9.25,8.43-5,16.78-10.13,25.58-14.36,6.93-3.33,14.47-5.38,22.32-8.21-11.15-11.72-24.46-19.48-38.88-27.69,3.83-1,6.49-1.64,9.12-2.36,10.63-2.93,21.17-6.15,30.13-12.89,10.32-7.76,10.43-17-.08-24.43-16.55-11.67-36-14.56-55.86-18.14.78,5,1.44,9.16,2.33,14.78-11,1.89-21.62,4.32-32.44,5.47A167,167,0,0,1,81.41,69c-3.44-1-5.29-2.11-4-6.13.89-2.73,1-5.72,1.57-9.51-9.13,2-17.43,3.58-25.62,5.6-11,2.72-21.78,6.36-31,13.36-9.36,7.14-9.51,16-.17,23.09a56.82,56.82,0,0,0,13.37,7.63c8.29,3.26,16.89,5.75,26,8.76C48,119.75,34.42,127.4,23.28,139.38l5.47,1.74c13.62,4.5,27.14,9.24,39,17.68,8.41,6,8.37,6.08,4,15.13a20.33,20.33,0,0,1-1.32,2.69c-1.63,2.37-1.24,3.94,1.15,5.78,4.74,3.65,9.3,7.58,13.67,11.67C101.58,209.39,116.14,226.19,126.42,247.34ZM79.66,53.16C111.22,61.37,142,61.5,173.23,53c-1.71-9.26-3.72-17.84-4.76-26.55-.75-6.31-3.9-10.51-9.43-12.27a135.11,135.11,0,0,0-24.1-5.79c-13.35-1.65-26.72-.53-39.18,4.95-4,1.75-8.93,5.1-10,8.75C82.77,31.9,81.65,42.24,79.66,53.16Z"/><path class="cls-2" d="M126.42,247.34c-10.28-21.15-24.84-38-41.25-53.27-4.37-4.09-8.93-8-13.67-11.67-2.39-1.84-2.78-3.41-1.15-5.78a20.33,20.33,0,0,0,1.32-2.69c4.41-9.05,4.45-9.11-4-15.13-11.82-8.44-25.34-13.18-39-17.68l-5.47-1.74c11.14-12,24.68-19.63,38.3-27.54-9.07-3-17.67-5.5-26-8.76a56.82,56.82,0,0,1-13.37-7.63c-9.34-7.07-9.19-16,.17-23.09,9.19-7,19.93-10.64,31-13.36,8.19-2,16.49-3.62,25.62-5.6-.59,3.79-.68,6.78-1.57,9.51-1.32,4,.53,5.18,4,6.13a167,167,0,0,0,62.39,4.87c10.82-1.15,21.49-3.58,32.44-5.47-.89-5.62-1.55-9.83-2.33-14.78,19.85,3.58,39.31,6.47,55.86,18.14,10.51,7.42,10.4,16.67.08,24.43-9,6.74-19.5,10-30.13,12.89-2.63.72-5.29,1.37-9.12,2.36,14.42,8.21,27.73,16,38.88,27.69-7.85,2.83-15.39,4.88-22.32,8.21-8.8,4.23-17.15,9.4-25.58,14.36-3.8,2.23-4,5.23-1.92,9.25,4.59,8.86,4.39,9-2.87,15.44C157.12,203.9,139.48,223.06,126.42,247.34Zm-39.78-131c7.57,12.92,22.88,14.74,29.52,4.57-4.86-.54-9.67-.9-14.41-1.63S92.05,117.42,86.64,116.35Zm50,5c8.16,10,23.11,7.51,29.14-4.53Z"/><path class="cls-2" d="M79.66,53.16c2-10.92,3.11-21.26,6.06-31,1.11-3.65,6.07-7,10-8.75,12.46-5.48,25.83-6.6,39.18-4.95A135.11,135.11,0,0,1,159,14.21c5.53,1.76,8.68,6,9.43,12.27,1,8.71,3.05,17.29,4.76,26.55C142,61.5,111.22,61.37,79.66,53.16Z"/><path class="cls-1" d="M86.64,116.35c5.41,1.07,10.23,2.19,15.11,2.94s9.55,1.09,14.41,1.63C109.52,131.09,94.21,129.27,86.64,116.35Z"/><path class="cls-1" d="M136.59,121.3l29.14-4.53C159.7,128.81,144.75,131.25,136.59,121.3Z"/></svg>
-=======
   <div data-bind="visible: step() === 2">
-      <div class="header">
-        <h1 class="title primary">How would you like to continue?</h1>
->>>>>>> 51f165d1
-      </div>
-      <ul>
-      <li>This wizard will walk you through the process to link OctoPrint to your The Spaghetti Detective account.</li>
-      <li>You will need to sign up a new account if you don't already have one.</li>
-      </ul>
-      <br />
-      <H5>Do you want to continue in our mobile app (recommended), or in web browser?</H5>
-      <div class="choice-container">
-        <div class="choice-banner">
-          <div class="option">
-            <img src="plugin/thespaghettidetective/static/img/phone-illustration.svg" alt="">
-            <h2>Mobile Setup</h2>
-            <a href="#" class="button filled" data-bind="click: function(data, event) { nextStep(); mobileFlow(true); }">Continue with <strong>Mobile App</strong></a>
-          </div>
-          <div class="delimeter"></div>
-          <div class="option">
-            <img src="plugin/thespaghettidetective/static/img/desktop-illustration.svg" alt="">
-            <h2>Web Setup</h2>
-            <a href="#" class="button outline" data-bind="click: function(data, event) { nextStep(); mobileFlow(false); }">Continue with <strong>Web Site</strong></a>
-          </div>
-        </div>
-        <div class="notes">*Note - you can always switch later.</div>
-      </div>
-  </div>
-
-<<<<<<< HEAD
-<div data-bind="visible: step() === 3.2">
-  <div class="wizard-content">
-    <div class="navigation">
-      <a href="#" class="back-button" data-bind="click: function(data, event) { toStep(2) }">
-        <img src="plugin/thespaghettidetective/static/img/back.svg" alt="">
-      </a>
-      <div class="logo">
-        <svg xmlns="http://www.w3.org/2000/svg" viewBox="0 0 256 256"><defs><style>.cls-1{fill:none;}.cls-2{fill:#373737;}</style></defs><path class="cls-1" d="M256,256H0V0H256Zm-129.58-8.66c13.06-24.28,30.7-43.44,50.37-60.91,7.26-6.44,7.46-6.58,2.87-15.44-2.07-4-1.88-7,1.92-9.25,8.43-5,16.78-10.13,25.58-14.36,6.93-3.33,14.47-5.38,22.32-8.21-11.15-11.72-24.46-19.48-38.88-27.69,3.83-1,6.49-1.64,9.12-2.36,10.63-2.93,21.17-6.15,30.13-12.89,10.32-7.76,10.43-17-.08-24.43-16.55-11.67-36-14.56-55.86-18.14.78,5,1.44,9.16,2.33,14.78-11,1.89-21.62,4.32-32.44,5.47A167,167,0,0,1,81.41,69c-3.44-1-5.29-2.11-4-6.13.89-2.73,1-5.72,1.57-9.51-9.13,2-17.43,3.58-25.62,5.6-11,2.72-21.78,6.36-31,13.36-9.36,7.14-9.51,16-.17,23.09a56.82,56.82,0,0,0,13.37,7.63c8.29,3.26,16.89,5.75,26,8.76C48,119.75,34.42,127.4,23.28,139.38l5.47,1.74c13.62,4.5,27.14,9.24,39,17.68,8.41,6,8.37,6.08,4,15.13a20.33,20.33,0,0,1-1.32,2.69c-1.63,2.37-1.24,3.94,1.15,5.78,4.74,3.65,9.3,7.58,13.67,11.67C101.58,209.39,116.14,226.19,126.42,247.34ZM79.66,53.16C111.22,61.37,142,61.5,173.23,53c-1.71-9.26-3.72-17.84-4.76-26.55-.75-6.31-3.9-10.51-9.43-12.27a135.11,135.11,0,0,0-24.1-5.79c-13.35-1.65-26.72-.53-39.18,4.95-4,1.75-8.93,5.1-10,8.75C82.77,31.9,81.65,42.24,79.66,53.16Z"/><path class="cls-2" d="M126.42,247.34c-10.28-21.15-24.84-38-41.25-53.27-4.37-4.09-8.93-8-13.67-11.67-2.39-1.84-2.78-3.41-1.15-5.78a20.33,20.33,0,0,0,1.32-2.69c4.41-9.05,4.45-9.11-4-15.13-11.82-8.44-25.34-13.18-39-17.68l-5.47-1.74c11.14-12,24.68-19.63,38.3-27.54-9.07-3-17.67-5.5-26-8.76a56.82,56.82,0,0,1-13.37-7.63c-9.34-7.07-9.19-16,.17-23.09,9.19-7,19.93-10.64,31-13.36,8.19-2,16.49-3.62,25.62-5.6-.59,3.79-.68,6.78-1.57,9.51-1.32,4,.53,5.18,4,6.13a167,167,0,0,0,62.39,4.87c10.82-1.15,21.49-3.58,32.44-5.47-.89-5.62-1.55-9.83-2.33-14.78,19.85,3.58,39.31,6.47,55.86,18.14,10.51,7.42,10.4,16.67.08,24.43-9,6.74-19.5,10-30.13,12.89-2.63.72-5.29,1.37-9.12,2.36,14.42,8.21,27.73,16,38.88,27.69-7.85,2.83-15.39,4.88-22.32,8.21-8.8,4.23-17.15,9.4-25.58,14.36-3.8,2.23-4,5.23-1.92,9.25,4.59,8.86,4.39,9-2.87,15.44C157.12,203.9,139.48,223.06,126.42,247.34Zm-39.78-131c7.57,12.92,22.88,14.74,29.52,4.57-4.86-.54-9.67-.9-14.41-1.63S92.05,117.42,86.64,116.35Zm50,5c8.16,10,23.11,7.51,29.14-4.53Z"/><path class="cls-2" d="M79.66,53.16c2-10.92,3.11-21.26,6.06-31,1.11-3.65,6.07-7,10-8.75,12.46-5.48,25.83-6.6,39.18-4.95A135.11,135.11,0,0,1,159,14.21c5.53,1.76,8.68,6,9.43,12.27,1,8.71,3.05,17.29,4.76,26.55C142,61.5,111.22,61.37,79.66,53.16Z"/><path class="cls-1" d="M86.64,116.35c5.41,1.07,10.23,2.19,15.11,2.94s9.55,1.09,14.41,1.63C109.52,131.09,94.21,129.27,86.64,116.35Z"/><path class="cls-1" d="M136.59,121.3l29.14-4.53C159.7,128.81,144.75,131.25,136.59,121.3Z"/></svg>
-      </div>
-      <div class="progress-content">
-        <div class="circles">
-          <div class="circle filled checked"></div>
-          <div class="circle filled checked"></div>
-          <div class="circle filled"></div>
-          <div class="circle"></div>
-        </div>
-        <button class="button setup-wizard" id="next" data-bind="click: function(data, event) { toStep(4) }, enable: userAgreementChecked">CONTINUE</button>
-=======
+    <div class="header">
+      <h1 class="title primary">How would you like to continue?</h1>
+    </div>
+    <ul>
+    <li>This wizard will walk you through the process to link OctoPrint to your The Spaghetti Detective account.</li>
+    <li>You will need to sign up a new account if you don't already have one.</li>
+    </ul>
+    <br />
+    <H5>Do you want to continue in our mobile app (recommended), or in web browser?</H5>
+    <div class="choice-container">
+      <div class="choice-banner">
+        <div class="option">
+          <img src="plugin/thespaghettidetective/static/img/phone-illustration.svg" alt="">
+          <h2>Mobile Setup</h2>
+          <a href="#" class="button filled" data-bind="click: function(data, event) { nextStep(); mobileFlow(true); }">Continue with <strong>Mobile App</strong></a>
+        </div>
+        <div class="delimeter"></div>
+        <div class="option">
+          <img src="plugin/thespaghettidetective/static/img/desktop-illustration.svg" alt="">
+          <h2>Web Setup</h2>
+          <a href="#" class="button outline" data-bind="click: function(data, event) { nextStep(); mobileFlow(false); }">Continue with <strong>Web Site</strong></a>
+        </div>
+      </div>
+      <div class="notes">*Note - you can always switch later.</div>
+    </div>
+  </div>
+
   <div data-bind="visible: step() === 3 && mobileFlow()">
     <div class="header">
       <h1 class="title primary">Download the <strong>mobile app</strong> to continue.&nbsp;
@@ -169,7 +103,6 @@
       </ol>
       <div class="bottom-illustration">
         <img src="plugin/thespaghettidetective/static/img/phone-setup-illustration.png" alt="">
->>>>>>> 51f165d1
       </div>
   </div>
 
@@ -192,94 +125,73 @@
       <div class="notes primary">*You can always download the Spaghetti Detective mobile app later</div>
   </div>
 
-<<<<<<< HEAD
-<div data-bind="visible: step() === 4">
-  <div class="wizard-content logo-bg">
-    <div class="navigation">
-      <a href="#" class="back-button" data-bind="click: function(data, event) { toStep(3.1) }">
-        <img src="plugin/thespaghettidetective/static/img/back.svg" alt="">
-      </a>
-      <div class="logo">
-        <svg xmlns="http://www.w3.org/2000/svg" viewBox="0 0 256 256"><defs><style>.cls-1{fill:none;}.cls-2{fill:#373737;}</style></defs><path class="cls-1" d="M256,256H0V0H256Zm-129.58-8.66c13.06-24.28,30.7-43.44,50.37-60.91,7.26-6.44,7.46-6.58,2.87-15.44-2.07-4-1.88-7,1.92-9.25,8.43-5,16.78-10.13,25.58-14.36,6.93-3.33,14.47-5.38,22.32-8.21-11.15-11.72-24.46-19.48-38.88-27.69,3.83-1,6.49-1.64,9.12-2.36,10.63-2.93,21.17-6.15,30.13-12.89,10.32-7.76,10.43-17-.08-24.43-16.55-11.67-36-14.56-55.86-18.14.78,5,1.44,9.16,2.33,14.78-11,1.89-21.62,4.32-32.44,5.47A167,167,0,0,1,81.41,69c-3.44-1-5.29-2.11-4-6.13.89-2.73,1-5.72,1.57-9.51-9.13,2-17.43,3.58-25.62,5.6-11,2.72-21.78,6.36-31,13.36-9.36,7.14-9.51,16-.17,23.09a56.82,56.82,0,0,0,13.37,7.63c8.29,3.26,16.89,5.75,26,8.76C48,119.75,34.42,127.4,23.28,139.38l5.47,1.74c13.62,4.5,27.14,9.24,39,17.68,8.41,6,8.37,6.08,4,15.13a20.33,20.33,0,0,1-1.32,2.69c-1.63,2.37-1.24,3.94,1.15,5.78,4.74,3.65,9.3,7.58,13.67,11.67C101.58,209.39,116.14,226.19,126.42,247.34ZM79.66,53.16C111.22,61.37,142,61.5,173.23,53c-1.71-9.26-3.72-17.84-4.76-26.55-.75-6.31-3.9-10.51-9.43-12.27a135.11,135.11,0,0,0-24.1-5.79c-13.35-1.65-26.72-.53-39.18,4.95-4,1.75-8.93,5.1-10,8.75C82.77,31.9,81.65,42.24,79.66,53.16Z"/><path class="cls-2" d="M126.42,247.34c-10.28-21.15-24.84-38-41.25-53.27-4.37-4.09-8.93-8-13.67-11.67-2.39-1.84-2.78-3.41-1.15-5.78a20.33,20.33,0,0,0,1.32-2.69c4.41-9.05,4.45-9.11-4-15.13-11.82-8.44-25.34-13.18-39-17.68l-5.47-1.74c11.14-12,24.68-19.63,38.3-27.54-9.07-3-17.67-5.5-26-8.76a56.82,56.82,0,0,1-13.37-7.63c-9.34-7.07-9.19-16,.17-23.09,9.19-7,19.93-10.64,31-13.36,8.19-2,16.49-3.62,25.62-5.6-.59,3.79-.68,6.78-1.57,9.51-1.32,4,.53,5.18,4,6.13a167,167,0,0,0,62.39,4.87c10.82-1.15,21.49-3.58,32.44-5.47-.89-5.62-1.55-9.83-2.33-14.78,19.85,3.58,39.31,6.47,55.86,18.14,10.51,7.42,10.4,16.67.08,24.43-9,6.74-19.5,10-30.13,12.89-2.63.72-5.29,1.37-9.12,2.36,14.42,8.21,27.73,16,38.88,27.69-7.85,2.83-15.39,4.88-22.32,8.21-8.8,4.23-17.15,9.4-25.58,14.36-3.8,2.23-4,5.23-1.92,9.25,4.59,8.86,4.39,9-2.87,15.44C157.12,203.9,139.48,223.06,126.42,247.34Zm-39.78-131c7.57,12.92,22.88,14.74,29.52,4.57-4.86-.54-9.67-.9-14.41-1.63S92.05,117.42,86.64,116.35Zm50,5c8.16,10,23.11,7.51,29.14-4.53Z"/><path class="cls-2" d="M79.66,53.16c2-10.92,3.11-21.26,6.06-31,1.11-3.65,6.07-7,10-8.75,12.46-5.48,25.83-6.6,39.18-4.95A135.11,135.11,0,0,1,159,14.21c5.53,1.76,8.68,6,9.43,12.27,1,8.71,3.05,17.29,4.76,26.55C142,61.5,111.22,61.37,79.66,53.16Z"/><path class="cls-1" d="M86.64,116.35c5.41,1.07,10.23,2.19,15.11,2.94s9.55,1.09,14.41,1.63C109.52,131.09,94.21,129.27,86.64,116.35Z"/><path class="cls-1" d="M136.59,121.3l29.14-4.53C159.7,128.81,144.75,131.25,136.59,121.3Z"/></svg>
-      </div>
-      <div class="progress-content">
-        <div class="circles">
-          <div class="circle filled checked"></div>
-          <div class="circle filled checked"></div>
-          <div class="circle filled checked"></div>
-          <div class="circle filled"></div>
-        </div>
-        <button class="button setup-wizard" id="next" data-bind="click: nextStep, enable: userAgreementChecked">CONTINUE</button>
-      </div>
-    </div>
-    <div class="mobile-verification-wrapper">
-      <div class="description">
-        <div class="header">
-          <div class="subtitle">MOBILE FLOW</div>
-          <h1 class="title">Link Printer</h1>
-        </div>
-        <p>In order for the Spaghetti Detective to be able to monitor your prints, you will need to verify your account via the mobile app.</p>
-        <div class="verification-wrapper">
-          <label for="verification-code">6-Digit Verification Code:</label>
-          <div class="input-wrapper" id="verification-code" data-bind="click: startTypingCode">
-            <div class="front-layer"></div>
-            <input type="text" class="cell" data-number="1" maxlength="1" data-bind="valueUpdate: 'afterkeydown', event: { 'keyup': nextCell }">
-            <input type="text" class="cell" data-number="2" maxlength="1" data-bind="valueUpdate: 'afterkeydown', event: { 'keyup': nextCell }">
-            <input type="text" class="cell" data-number="3" maxlength="1" data-bind="valueUpdate: 'afterkeydown', event: { 'keyup': nextCell }">
-            <input type="text" class="cell" data-number="4" maxlength="1" data-bind="valueUpdate: 'afterkeydown', event: { 'keyup': nextCell }">
-            <input type="text" class="cell" data-number="5" maxlength="1" data-bind="valueUpdate: 'afterkeydown', event: { 'keyup': nextCell }">
-            <input type="text" class="cell" data-number="6" maxlength="1" data-bind="valueUpdate: 'afterkeydown', event: { 'keyup': nextCell }">
+  <div class="bg-logo" data-bind="visible: step() === 4">
+    <div class="indent-content">
+      <div class="mobile-verification-wrapper">
+        <div class="description">
+          <div class="header">
+            <div class="subtitle">MOBILE FLOW</div>
+            <h1 class="title">Link Printer</h1>
           </div>
-          <small class="error-message">
-            Sorry, that didn't seem to work.<br>
-            Try again with your new code on your mobile device.
-          </small>
-          <small class="success-message">
-            Success!<br>
-            Printer successfully paired.
-          </small>
-          <div class="loader" data-bind="visible: verifying">
-            <svg version="1.1" id="L9" xmlns="http://www.w3.org/2000/svg" xmlns:xlink="http://www.w3.org/1999/xlink" x="0px" y="0px"
-              viewBox="0 0 100 100" enable-background="new 0 0 0 0" xml:space="preserve">
-                <path fill="#000" d="M73,50c0-12.7-10.3-23-23-23S27,37.3,27,50 M30.9,50c0-10.5,8.5-19.1,19.1-19.1S69.1,39.5,69.1,50">
-                  <animateTransform 
-                    attributeName="transform" 
-                    attributeType="XML" 
-                    type="rotate"
-                    dur="1s" 
-                    from="0 50 50"
-                    to="360 50 50" 
-                    repeatCount="indefinite" />
-              </path>
-            </svg>
+          <p>In order for the Spaghetti Detective to be able to monitor your prints, you will need to verify your account via the mobile app.</p>
+          <div class="verification-wrapper">
+            <label for="verification-code">6-Digit Verification Code:</label>
+            <div class="input-wrapper" id="verification-code" data-bind="click: startTypingCode">
+              <div class="front-layer"></div>
+              <input type="text" class="cell" data-number="1" maxlength="1" data-bind="valueUpdate: 'afterkeydown', event: { 'keyup': nextCell }">
+              <input type="text" class="cell" data-number="2" maxlength="1" data-bind="valueUpdate: 'afterkeydown', event: { 'keyup': nextCell }">
+              <input type="text" class="cell" data-number="3" maxlength="1" data-bind="valueUpdate: 'afterkeydown', event: { 'keyup': nextCell }">
+              <input type="text" class="cell" data-number="4" maxlength="1" data-bind="valueUpdate: 'afterkeydown', event: { 'keyup': nextCell }">
+              <input type="text" class="cell" data-number="5" maxlength="1" data-bind="valueUpdate: 'afterkeydown', event: { 'keyup': nextCell }">
+              <input type="text" class="cell" data-number="6" maxlength="1" data-bind="valueUpdate: 'afterkeydown', event: { 'keyup': nextCell }">
+            </div>
+            <small class="error-message">
+              Sorry, that didn't seem to work.<br>
+              Try again with your new code on your mobile device.
+            </small>
+            <small class="success-message">
+              Success!<br>
+              Printer successfully paired.
+            </small>
+            <div class="loader" data-bind="visible: verifying">
+              <svg version="1.1" id="L9" xmlns="http://www.w3.org/2000/svg" xmlns:xlink="http://www.w3.org/1999/xlink" x="0px" y="0px"
+                viewBox="0 0 100 100" enable-background="new 0 0 0 0" xml:space="preserve">
+                  <path fill="#000" d="M73,50c0-12.7-10.3-23-23-23S27,37.3,27,50 M30.9,50c0-10.5,8.5-19.1,19.1-19.1S69.1,39.5,69.1,50">
+                    <animateTransform 
+                      attributeName="transform" 
+                      attributeType="XML" 
+                      type="rotate"
+                      dur="1s" 
+                      from="0 50 50"
+                      to="360 50 50" 
+                      repeatCount="indefinite" />
+                </path>
+              </svg>
+            </div>
           </div>
         </div>
-      </div>
-      <!-- <div class="delimeter"></div> -->
-      <div class="illustration">
-        <img src="plugin/thespaghettidetective/static/img/phone-verification-illustration.svg" class="image" alt="">
-        <img src="plugin/thespaghettidetective/static/img/arrow-left-curved.svg" class="arrow" alt="">
-      </div>
-    </div>
-    
-    <br><br><br>
-    <div class="notes text-black">
-      Lost? <a href="#">Click here to start over.</a>
+        <div class="illustration">
+          <img src="plugin/thespaghettidetective/static/img/phone-verification-illustration.svg" class="image" alt="">
+          <img src="plugin/thespaghettidetective/static/img/arrow-left-curved.svg" class="arrow" alt="">
+        </div>
+      </div>
       <br>
-      Need help? Visit our <a href="#">Discord Forum</a>
-    </div>
-  </div>
-</div>
-
-<div data-bind="visible: step() === 5">
-  <div class="wizard-content logo-bg primary">
-    <div class="navigation">
-      <a href="#" class="back-button" data-bind="click: prevStep">
-        <img src="plugin/thespaghettidetective/static/img/back-white.svg" alt="">
-      </a>
-      <!-- Space holder to fix back button at the left -->
-      <div></div>
-    </div>
+      <div class="notes text-black">
+        Lost? <a href="#">Click here to start over.</a>
+        <br>
+        Need help? Visit our <a href="#">Discord Forum</a>
+      </div>
+    </div>
+  </div>
+
+  <div class="bg-logo bg-primary" data-bind="visible: step() === 5">
+      <!-- <div class="navigation">
+        <a href="#" class="back-button" data-bind="click: prevStep">
+          <img src="plugin/thespaghettidetective/static/img/back-white.svg" alt="">
+        </a> -->
+        <!-- Space holder to fix back button at the left -->
+        <!-- <div></div> -->
+      <!-- </div> -->
     <div class="flex justify-center">
       <div class="flex col align-center">
         <img src="plugin/thespaghettidetective/static/img/checkmark-circled.svg" class="checkmark-circle" alt="">
@@ -306,11 +218,5 @@
         <div class="text">JOIN OUR DISCORD</div>
       </a>
     </div>
-=======
-  <div data-bind="visible: step() === 4">
-  Enter security code
-    <input type="text" class="input-block-level" data-bind="textInput: securityCode">
-    <i class="fa fa-spinner fa-spin" data-bind="visible: verifying"></i>
->>>>>>> 51f165d1
   </div>
 </div>