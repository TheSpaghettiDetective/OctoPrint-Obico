--- conflicted
+++ resolved
@@ -33,13 +33,8 @@
 _logger = logging.getLogger('octoprint.plugins.thespaghettidetective')
 
 POLL_PERIOD = 5
-<<<<<<< HEAD
-DEADLINE = 3600
-MAX_BACKOFF_SECS = 300
-=======
 DEADLINE = 600
 MAX_BACKOFF_SECS = 30
->>>>>>> bffc0ac9
 
 
 class PrinterDiscovery(object):
@@ -56,11 +51,8 @@
         self.max_backoff_secs = max_backoff_secs  # type: int
         self.stopped = False
         self.cur_step = None  # type: Optional[int]
-<<<<<<< HEAD
-=======
         self.device_secret = None
         self.static_info = {}
->>>>>>> bffc0ac9
 
         # device_id is different every time plugin starts
         self.device_id = uuid.uuid4().hex  # type: str
@@ -78,10 +70,7 @@
         _logger.debug('printer_discovery quits')
 
     def _start(self):
-<<<<<<< HEAD
-=======
         self.device_secret = token_hex(32)
->>>>>>> bffc0ac9
         self.cur_step = 0
         next_connect_at = 0
         connect_attempts = 0
@@ -113,11 +102,7 @@
                 break
 
             if self.cur_step > self.deadline:
-<<<<<<< HEAD
-                _logger.info('printer_discovery deadline reached')
-=======
                 _logger.info('printer_discovery got deadline reached')
->>>>>>> bffc0ac9
                 self.stop()
                 break
 
